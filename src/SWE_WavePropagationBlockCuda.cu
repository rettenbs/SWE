--- conflicted
+++ resolved
@@ -397,7 +397,6 @@
 cudaDeviceSynchronize();
 gettimeofday(&start_time, NULL);
 
-/*
 	updateUnknownsKernel<<<dimGrid, dimBlock>>>(
 		hNetUpdatesLeftD,
 		hNetUpdatesRightD,
@@ -414,14 +413,8 @@
 		i_deltaT/dy,
    		nx,
 		ny);
-*/
-
-<<<<<<< HEAD
-cudaThreadSynchronize();
-=======
-#ifdef TIMEKERNELS
+
 cudaDeviceSynchronize();
->>>>>>> 9b7c97e9
 gettimeofday(&end_time, NULL);
 diff2 += ((int)end_time.tv_sec - (int)start_time.tv_sec)*1000000 + ((int)end_time.tv_usec - (int)start_time.tv_usec);
 #endif /* TIMEKERNELS */
