/**
 * @file
 * This file is part of SWE.
 *
 * @author Alexander Breuer (breuera AT in.tum.de, http://www5.in.tum.de/wiki/index.php/Dipl.-Math._Alexander_Breuer)
 *
 * @section LICENSE
 *
 * SWE is free software: you can redistribute it and/or modify
 * it under the terms of the GNU General Public License as published by
 * the Free Software Foundation, either version 3 of the License, or
 * (at your option) any later version.
 *
 * SWE is distributed in the hope that it will be useful,
 * but WITHOUT ANY WARRANTY; without even the implied warranty of
 * MERCHANTABILITY or FITNESS FOR A PARTICULAR PURPOSE.  See the
 * GNU General Public License for more details.
 *
 * You should have received a copy of the GNU General Public License
 * along with SWE.  If not, see <http://www.gnu.org/licenses/>.
 *
 *
 * @section DESCRIPTION
 *
 * SWE_Block in CUDA, which uses solvers in the wave propagation formulation.
 */

// Uncomment this, to get kernel timings
//#define TIMEKERNELS

#include "SWE_WavePropagationBlockCuda.hh"
#include "SWE_BlockCUDA.hh"

#include "SWE_WavePropagationBlockCuda_kernels.hh"

#include <cassert>

#ifndef STATICLOGGER
#define STATICLOGGER
#include "tools/Logger.hpp"
static tools::Logger s_sweLogger;
#endif

#define TIMEKERNELS (0)

// system time includes
#ifdef TIMEKERNELS
#include <sys/time.h>
#endif /* TIMEKERNELS */

// CUDA-C includes
#include <cuda.h>
#include <cuda_runtime_api.h>

// Thrust library (used for the final maximum reduction in the method computeNumericalFluxes(...))
#include <thrust/device_vector.h>

/**
 * Constructor of a SWE_WavePropagationBlockCuda.
 *
 * Allocates the variables for the simulation:
 *   Please note: The definition of indices changed in contrast to the CPU-Implementation.
 *
 *   unknowns hd,hud,hvd,bd stored on the CUDA device are defined for grid indices [0,..,nx+1]*[0,..,ny+1] (-> Abstract class SWE_BlockCUDA)
 *     -> computational domain is [1,..,nx]*[1,..,ny]
 *     -> plus ghost cell layer
 *
 *   net-updates are defined for edges with indices [0,..,nx]*[0,..,ny] for horizontal and vertical edges for simplicity (one layer is not necessary).
 *
 *   A left/right net update with index (i-1,j) is located on the edge between
 *   cells with index (i-1,j) and (i,j):
 * <pre>
 *   *********************
 *   *         *         *
 *   * (i-1,j) *  (i,j)  *
 *   *         *         *
 *   *********************
 *
 *             *
 *            ***
 *           *****
 *             *
 *             *
 *   NetUpdatesLeft(i-1,j)
 *             or
 *   NetUpdatesRight(i-1,j)
 * </pre>
 *
 *   A below/above net update with index (i, j-1) is located on the edge between
 *   cells with index (i, j-1) and (i,j):
 * <pre>
 *   ***********
 *   *         *
 *   * (i, j)  *   *
 *   *         *  **  NetUpdatesBelow(i,j-1)
 *   *********** *****         or
 *   *         *  **  NetUpdatesAbove(i,j-1)
 *   * (i,j-1) *   *
 *   *         *
 *   ***********
 * </pre>
 * @param i_offsetX spatial offset of the block in x-direction.
 * @param i_offsetY spatial offset of the offset in y-direction.
 * @param i_cudaDevice ID of the CUDA-device, which should be used.
 */
SWE_WavePropagationBlockCuda::SWE_WavePropagationBlockCuda( const float i_offsetX,
                                                            const float i_offsetY,
                                                            const int i_cudaDevice ): SWE_BlockCUDA(i_offsetX, i_offsetY, i_cudaDevice) {
  // compute the size of one 1D net-update array.
  int sizeOfNetUpdates = (nx+1)*(ny+1)*sizeof(float);

  // allocate CUDA memory for the net-updates
  cudaMalloc((void**)&hNetUpdatesLeftD, sizeOfNetUpdates);
  checkCUDAError("allocate device memory for hNetUpdatesLeftD");

  cudaMalloc((void**)&hNetUpdatesRightD, sizeOfNetUpdates);
  checkCUDAError("allocate device memory for hNetUpdatesRightD");

  cudaMalloc((void**)&huNetUpdatesLeftD, sizeOfNetUpdates);
  checkCUDAError("allocate device memory for huNetUpdatesLeftD");

  cudaMalloc((void**)&huNetUpdatesRightD, sizeOfNetUpdates);
  checkCUDAError("allocate device memory for huNetUpdatesRightD");

  cudaMalloc((void**)&hNetUpdatesBelowD, sizeOfNetUpdates);
  checkCUDAError("allocate device memory for hNetUpdatesBelowD");

  cudaMalloc((void**)&hNetUpdatesAboveD, sizeOfNetUpdates);
  checkCUDAError("allocate device memory for hNetUpdatesAboveD");

  cudaMalloc((void**)&hvNetUpdatesBelowD, sizeOfNetUpdates);
  checkCUDAError("allocate device memory for hvNetUpdatesBelowD");

  cudaMalloc((void**)&hvNetUpdatesAboveD, sizeOfNetUpdates);
  checkCUDAError("allocate device memory for hNetUpdatesAboveD");

  // Create the CUDA streams
  for(int i = 0;i<streamnum;i++) {
	  cudaStreamCreate(&stream[i]);
  }

  // Initialize the CUBLAS handles
  for(int i = 0;i<streamnum;i++) {
	  cublas_status = cublasCreate(&cu_handle[i]);
	  if(cublas_status != CUBLAS_STATUS_SUCCESS) {
		  if(cublas_status == CUBLAS_STATUS_NOT_INITIALIZED) printf("CUBLAS initialization failure: CUDA not initialized.\n");
		  else if(cublas_status == CUBLAS_STATUS_ALLOC_FAILED) printf("CUBLAS initialization failure:  could not allocate resources.\n");
		  else printf("CUBLAS initialization failure:  unspecified reason.\n");
	  }

	  cublas_status = cublasSetStream(cu_handle[i], stream[i]);
	  if(cublas_status != CUBLAS_STATUS_SUCCESS) {
		  printf("CUBLAS error:  could not map a CUDA stream to a CUBLAS handle.\n");
	  }
  }
}

/**
 * Destructor of a SWE_WavePropagationBlockCuda.
 *
 * Frees all of the memory, which was allocated within the constructor.
 * Resets the CUDA device: Useful if error occured and printf is used on the device (buffer).
 */
SWE_WavePropagationBlockCuda::~SWE_WavePropagationBlockCuda() {
  // free the net-updates memory
  cudaFree(hNetUpdatesLeftD);
  cudaFree(hNetUpdatesRightD);
  cudaFree(huNetUpdatesLeftD);
  cudaFree(huNetUpdatesRightD);

  cudaFree(hNetUpdatesBelowD);
  cudaFree(hNetUpdatesAboveD);
  cudaFree(hvNetUpdatesBelowD);
  cudaFree(hvNetUpdatesAboveD);

  // Free the cuda streams
  for(int i=0;i<streamnum;i++) {
	  cudaStreamDestroy(stream[i]);
  }

  // Free the CUBLAS handles
  for(int i=0;i<streamnum;i++) {
	  cublas_status = cublasDestroy(cu_handle[i]);
	  if(cublas_status != CUBLAS_STATUS_SUCCESS) {
		  printf("Could not destroy the CUBLAS handle.\n");
	  }
  }

  // reset the cuda device
  s_sweLogger.printString("Resetting the CUDA devices");
  cudaDeviceReset();
}

/**
 * Compute a single global time step of a given time step width.
 * Remark: The user has to take care about the time step width. No additional check is done. The time step width typically available
 *         after the computation of the numerical fluxes (hidden in this method).
 *
 * First the net-updates are computed.
 * Then the cells are updated with the net-updates and the given time step width.
 *
 * @param i_dT time step width in seconds.
 */
__host__
void SWE_WavePropagationBlockCuda::simulateTimestep(float i_dT) {
 // Compute the numerical fluxes/net-updates in the wave propagation formulation.
 computeNumericalFluxes();

 // Update the unknowns with the net-updates.
 updateUnknowns(i_dT);
}

/**
 * perform forward-Euler time steps, starting with simulation time tStart,:
 * until simulation time tEnd is reached;
 * device-global variables hd, hud, hvd are updated;
 * unknowns h, hu, hv in main memory are not updated.
 * Ghost layers and bathymetry sources are updated between timesteps.
 * intended as main simulation loop between two checkpoints
 */
__host__
float SWE_WavePropagationBlockCuda::simulate(float tStart, float tEnd) {
  float t = tStart;
  do {
     // set values in ghost cells:
     setGhostLayer();

     // Compute the numerical fluxes/net-updates in the wave propagation formulation.
     computeNumericalFluxes();

     // Update the unknowns with the net-updates.
     updateUnknowns(maxTimestep);

	 t += maxTimestep;
  } while(t < tEnd);

  return t;
}


/**
 * Compute the numerical fluxes (net-update formulation here) on all edges.
 *
 * The maximum wave speed is computed within the net-updates kernel for each CUDA-block.
 * To finalize the method the Thrust-library is called, which does the reduction over all blockwise maxima.
 *   In the wave speed reduction step the actual cell width in x- and y-direction is not taken into account.
 */
void SWE_WavePropagationBlockCuda::computeNumericalFluxes() {
  /*
   * Initialization.
   */

	dim3 dimBlock(TILE_SIZE, TILE_SIZE);
	dim3 dimGrid(ny/TILE_SIZE, nx/TILE_SIZE);

  // "2D array" which holds the blockwise maximum wave speeds
  float* l_maximumWaveSpeedsD;

  // size of the maximum wave speed array (dimension of the grid + ghost layers, without the top right block), sizeof(float) not included
  int l_sizeMaxWaveSpeeds = ((dimGrid.x+1)*(dimGrid.y+1)-1);
  cudaMalloc((void**)&l_maximumWaveSpeedsD, (l_sizeMaxWaveSpeeds*sizeof(float)) );


  /*
   * Compute the net updates for the 'main part and the two 'boundary' parts.
   */


#ifdef TIMEKERNELS
struct timeval start_time;
struct timeval end_time;
long diff1 = 0;

// Run all four kernels 20 times, print average time of execution
for(int ii=0;ii<20;ii++) {
cudaDeviceSynchronize();
gettimeofday(&start_time, NULL);
#endif /* TIMEKERNELS */

	computeNetUpdatesKernel<<<dimGrid, dimBlock, 0 , stream[0]>>>(
		hd,
		hud,
		hvd,
		bd,
		hNetUpdatesLeftD,
		hNetUpdatesRightD,
		huNetUpdatesLeftD,
		huNetUpdatesRightD,
    		hNetUpdatesBelowD,
		hNetUpdatesAboveD,
		hvNetUpdatesBelowD,
		hvNetUpdatesAboveD,
		l_maximumWaveSpeedsD,
		nx,
		ny,
		0,
		0,
		0,
		0);

<<<<<<< HEAD
	dimBlock.x = 1; dimBlock.y = TILE_SIZE;
	dimGrid.x = 1; dimGrid.y = nx/TILE_SIZE;
	computeNetUpdatesKernel<<<dimGrid, dimBlock>>>(
=======
	dimBlock.x = TILE_SIZE; dimBlock.y = 1;
	dimGrid.x = nx/TILE_SIZE; dimGrid.y = 1;
	computeNetUpdatesKernel<<<dimGrid, dimBlock, 0, stream[1]>>>(
>>>>>>> 223b0d66
		hd,
		hud,
		hvd,
		bd,
		hNetUpdatesLeftD,
		hNetUpdatesRightD,
		huNetUpdatesLeftD,
		huNetUpdatesRightD,
    		hNetUpdatesBelowD,
		hNetUpdatesAboveD,
		hvNetUpdatesBelowD,
		hvNetUpdatesAboveD,
		l_maximumWaveSpeedsD,
		nx,
		ny,
		0,
		ny,
		0,
		ny/TILE_SIZE);

<<<<<<< HEAD
	dimBlock.x = TILE_SIZE; dimBlock.y = 1;
	dimGrid.x = ny/TILE_SIZE; dimGrid.y = 1;
	computeNetUpdatesKernel<<<dimGrid, dimBlock>>>(
=======
	dimBlock.x = 1; dimBlock.y = TILE_SIZE;
	dimGrid.x = 1; dimGrid.y = ny/TILE_SIZE;
	computeNetUpdatesKernel<<<dimGrid, dimBlock, 0, stream[2]>>>(
>>>>>>> 223b0d66
		hd,
		hud,
		hvd,
		bd,
		hNetUpdatesLeftD,
		hNetUpdatesRightD,
		huNetUpdatesLeftD,
		huNetUpdatesRightD,
    		hNetUpdatesBelowD,
		hNetUpdatesAboveD,
		hvNetUpdatesBelowD,
		hvNetUpdatesAboveD,
		l_maximumWaveSpeedsD,
		nx,
		ny,
		nx,
		0,
		nx/TILE_SIZE,
		0);


#ifdef TIMEKERNELS
cudaDeviceSynchronize();
gettimeofday(&end_time, NULL);
diff1 += ((int)end_time.tv_sec - (int)start_time.tv_sec)*1000000 + ((int)end_time.tv_usec - (int)start_time.tv_usec);
}
printf("computeNetUpdatesKernel: %ld s\n", diff1);
#endif /* TIMEKERNELS */

  /*
   * Finalize (max reduction of the maximumWaveSpeeds-array.)
   *
   * The Thrust library is used in this step.
   * An optional kernel could be written for the maximum reduction.
   */
  // Thrust pointer to the device array


  thrust::device_ptr<float> l_thrustDevicePointer(l_maximumWaveSpeedsD);
  //thrust::device_ptr<float> l_thrustDevicePointer = thrust::device_pointer_cast(l_maximumWaveSpeedsD);

  // use Thrusts max_element-function for the maximum reduction
  thrust::device_ptr<float> l_thrustDevicePointerMax = thrust::max_element(l_thrustDevicePointer, l_thrustDevicePointer+l_sizeMaxWaveSpeeds);

  // get the result from the device
  float l_maximumWaveSpeed = l_thrustDevicePointerMax[0];

  // free the max wave speeds array on the device
  cudaFree(l_maximumWaveSpeedsD);

  // set the maximum time step for this SWE_WavePropagationBlockCuda
  maxTimestep = std::min( dx/l_maximumWaveSpeed, dy/l_maximumWaveSpeed );

  // CFL = 0.5
  maxTimestep *= (float)0.4;

}
/**
 * Update the cells with a given global time step.
 *
 * @param i_deltaT time step size.
 */
void SWE_WavePropagationBlockCuda::updateUnknowns(const float i_deltaT) {
	dim3 dimBlock(TILE_SIZE, TILE_SIZE);
	dim3 dimGrid(nx/TILE_SIZE, ny/TILE_SIZE);

#ifdef TIMEKERNELS
struct timeval start_time;
struct timeval end_time;
long diff2 = 0;
long diff3 = 0;
long diff4 = 0;
for(int ii=0;ii<20;ii++) {
cudaDeviceSynchronize();
gettimeofday(&start_time, NULL);

<<<<<<< HEAD
=======

>>>>>>> 223b0d66
	updateUnknownsKernel<<<dimGrid, dimBlock>>>(
		hNetUpdatesLeftD,
		hNetUpdatesRightD,
		huNetUpdatesLeftD,
		huNetUpdatesRightD,
		hNetUpdatesBelowD,
		hNetUpdatesAboveD,
    		hvNetUpdatesBelowD,
		hvNetUpdatesAboveD,
    		hd,
		hud,
		hvd,
		i_deltaT/dx,
		i_deltaT/dy,
   		nx,
		ny);
<<<<<<< HEAD
=======

>>>>>>> 223b0d66

cudaDeviceSynchronize();
gettimeofday(&end_time, NULL);
diff2 += ((int)end_time.tv_sec - (int)start_time.tv_sec)*1000000 + ((int)end_time.tv_usec - (int)start_time.tv_usec);
gettimeofday(&start_time, NULL);
#endif /* TIMEKERNELS */

/*
	updateUnknownsCUBLAS(
		hNetUpdatesLeftD,
		hNetUpdatesRightD,
		huNetUpdatesLeftD,
		huNetUpdatesRightD,
		hNetUpdatesBelowD,
		hNetUpdatesAboveD,
		hvNetUpdatesBelowD,
		hvNetUpdatesAboveD,
		hd,
		hud,
		hvd,
		i_deltaT/dx,
		i_deltaT/dy,
		nx,
		ny,
		cu_handle);
*/

#ifdef TIMEKERNELS
cudaDeviceSynchronize();
gettimeofday(&end_time, NULL);
diff3 += ((int)end_time.tv_sec - (int)start_time.tv_sec)*1000000 + ((int)end_time.tv_usec - (int)start_time.tv_usec);
gettimeofday(&start_time, NULL);
#endif /* TIMEKERNELS */

/*
	updateUnknownsCUBLASOld(
		hNetUpdatesLeftD,
		hNetUpdatesRightD,
		huNetUpdatesLeftD,
		huNetUpdatesRightD,
		hNetUpdatesBelowD,
		hNetUpdatesAboveD,
		hvNetUpdatesBelowD,
		hvNetUpdatesAboveD,
		hd,
		hud,
		hvd,
		i_deltaT/dx,
		i_deltaT/dy,
		nx,
		ny,
		cu_handle);
/*

#ifdef TIMEKERNELS
cudaDeviceSynchronize();
gettimeofday(&end_time, NULL);
diff4 += ((int)end_time.tv_sec - (int)start_time.tv_sec)*1000000 + ((int)end_time.tv_usec - (int)start_time.tv_usec);
}
printf("updateUnknownsKernel: %ld \nupdateUnknownsCUBLAS: %ld\nupdateUnknownsCUBLASOld: %ld\n\n", diff2, diff3, diff4);
#endif /* TIMEKERNELS */


  // synchronize the copy layer for MPI communication
  #ifdef USEMPI
  synchCopyLayerBeforeRead();
  #endif
}<|MERGE_RESOLUTION|>--- conflicted
+++ resolved
@@ -298,15 +298,9 @@
 		0,
 		0);
 
-<<<<<<< HEAD
 	dimBlock.x = 1; dimBlock.y = TILE_SIZE;
 	dimGrid.x = 1; dimGrid.y = nx/TILE_SIZE;
-	computeNetUpdatesKernel<<<dimGrid, dimBlock>>>(
-=======
-	dimBlock.x = TILE_SIZE; dimBlock.y = 1;
-	dimGrid.x = nx/TILE_SIZE; dimGrid.y = 1;
 	computeNetUpdatesKernel<<<dimGrid, dimBlock, 0, stream[1]>>>(
->>>>>>> 223b0d66
 		hd,
 		hud,
 		hvd,
@@ -327,15 +321,9 @@
 		0,
 		ny/TILE_SIZE);
 
-<<<<<<< HEAD
 	dimBlock.x = TILE_SIZE; dimBlock.y = 1;
 	dimGrid.x = ny/TILE_SIZE; dimGrid.y = 1;
-	computeNetUpdatesKernel<<<dimGrid, dimBlock>>>(
-=======
-	dimBlock.x = 1; dimBlock.y = TILE_SIZE;
-	dimGrid.x = 1; dimGrid.y = ny/TILE_SIZE;
 	computeNetUpdatesKernel<<<dimGrid, dimBlock, 0, stream[2]>>>(
->>>>>>> 223b0d66
 		hd,
 		hud,
 		hvd,
@@ -411,11 +399,8 @@
 for(int ii=0;ii<20;ii++) {
 cudaDeviceSynchronize();
 gettimeofday(&start_time, NULL);
-
-<<<<<<< HEAD
-=======
-
->>>>>>> 223b0d66
+#endif /* TIMEKERNELS */
+
 	updateUnknownsKernel<<<dimGrid, dimBlock>>>(
 		hNetUpdatesLeftD,
 		hNetUpdatesRightD,
@@ -432,18 +417,13 @@
 		i_deltaT/dy,
    		nx,
 		ny);
-<<<<<<< HEAD
-=======
-
->>>>>>> 223b0d66
-
+
+#ifdef TIMEKERNELS
 cudaDeviceSynchronize();
 gettimeofday(&end_time, NULL);
 diff2 += ((int)end_time.tv_sec - (int)start_time.tv_sec)*1000000 + ((int)end_time.tv_usec - (int)start_time.tv_usec);
 gettimeofday(&start_time, NULL);
-#endif /* TIMEKERNELS */
-
-/*
+
 	updateUnknownsCUBLAS(
 		hNetUpdatesLeftD,
 		hNetUpdatesRightD,
@@ -461,16 +441,12 @@
 		nx,
 		ny,
 		cu_handle);
-*/
-
-#ifdef TIMEKERNELS
+
 cudaDeviceSynchronize();
 gettimeofday(&end_time, NULL);
 diff3 += ((int)end_time.tv_sec - (int)start_time.tv_sec)*1000000 + ((int)end_time.tv_usec - (int)start_time.tv_usec);
 gettimeofday(&start_time, NULL);
-#endif /* TIMEKERNELS */
-
-/*
+
 	updateUnknownsCUBLASOld(
 		hNetUpdatesLeftD,
 		hNetUpdatesRightD,
@@ -488,9 +464,7 @@
 		nx,
 		ny,
 		cu_handle);
-/*
-
-#ifdef TIMEKERNELS
+
 cudaDeviceSynchronize();
 gettimeofday(&end_time, NULL);
 diff4 += ((int)end_time.tv_sec - (int)start_time.tv_sec)*1000000 + ((int)end_time.tv_usec - (int)start_time.tv_usec);
